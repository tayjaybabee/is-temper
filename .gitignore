--- conflicted
+++ resolved
@@ -1,8 +1,4 @@
-<<<<<<< HEAD
 /.is-temper
 /.idea
-=======
-/.is-temper/
-/.idea/
->>>>>>> c0ab776d
+/logs
 poetry.lock